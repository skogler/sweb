/**
 * @file Loader.h
 */

#ifndef __LOADER_H__
#define __LOADER_H__

#include "types.h"
#include "Thread.h"
#include "Scheduler.h"
#include "Mutex.h"
#include "ArchMemory.h"
#include "ElfFormat.h"
#include <uvector.h>

class Stabs2DebugInfo;

/**
* @class Loader manages the Addressspace creation of a thread
*/
class Loader
{
  public:

    /**
     *Constructor
     * @param fd the file descriptor of the executable
     * @return Loader instance
     */
    Loader(ssize_t fd);

    /**
     *Destructor
     */
    ~Loader();

    /**
     *Initialises the Addressspace of the User, creates the Thread's
     *InfosUserspaceThread and sets the PageDirectory,
     *loads the ehdr and phdrs from executable
     * @return true if this was successful, false otherwise
     */
    bool loadExecutableAndInitProcess();

    /**
     *loads one page slow by its virtual address: gets a free page, maps it,
     *zeros it out, copies the page, one byte at a time
     * @param virtual_address virtual address where to find the page to load
     */
    void loadPage(pointer virtual_address);

    /**
     * Returns debug info for the loaded userspace program, if available
     */
    Stabs2DebugInfo const* getDebugInfos() const;

    /**
     * Returns debug info for the loaded userspace program, if available
     */
    void* getEntryFunction() const;

    ArchMemory arch_memory_;

  private:

    /**
     *reads ELF-headers from the executable
     * @return true if this was successful, false otherwise
     */
    bool readHeaders();


    /**
     * clean up and sort the elf headers for faster access.
     */
    bool cleanAndSortHeaders();


    bool loadDebugInfoIfAvailable();


    bool readFromBinary (char* buffer, l_off_t position, size_t count);


    size_t fd_;
    Elf::Ehdr *hdr_;
<<<<<<< HEAD
    ustl::vector<Elf::Phdr> phdrs_;
=======
    ustl::list<Elf::Phdr> phdrs_;
>>>>>>> cf977d52
    Mutex program_binary_lock_;

    Stabs2DebugInfo *userspace_debug_info_;

};

#endif<|MERGE_RESOLUTION|>--- conflicted
+++ resolved
@@ -84,11 +84,7 @@
 
     size_t fd_;
     Elf::Ehdr *hdr_;
-<<<<<<< HEAD
-    ustl::vector<Elf::Phdr> phdrs_;
-=======
     ustl::list<Elf::Phdr> phdrs_;
->>>>>>> cf977d52
     Mutex program_binary_lock_;
 
     Stabs2DebugInfo *userspace_debug_info_;
