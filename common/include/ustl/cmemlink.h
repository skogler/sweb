// This file is part of the uSTL library, an STL implementation.
//
// Copyright (c) 2005 by Mike Sharov <msharov@users.sourceforge.net>
// This file is free software, distributed under the MIT License.

#pragma once
#include "ualgobase.h"

/// The ustl namespace contains all ustl classes and algorithms.
namespace ustl {

//class istream;
//class ostream;
//class ostringstream;

/// \class cmemlink cmemlink.h ustl.h
/// \ingroup MemoryManagement
///
/// \brief A read-only pointer to a sized block of memory.
///
/// Use this class the way you would a const pointer to an allocated unstructured block.
/// The pointer and block size are available through member functions and cast operator.
///
/// Example usage:
///
/// \code
///     void* p = malloc (46721);
///     cmemlink a, b;
///     a.link (p, 46721);
///     assert (a.size() == 46721));
///     b = a;
///     assert (b.size() == 46721));
///     assert (b.DataAt(34) == a.DataAt(34));
///     assert (0 == memcmp (a, b, 12));
/// \endcode
///
class cmemlink {
public:
    typedef char		value_type;
    typedef const value_type*	pointer;
    typedef const value_type*	const_pointer;
    typedef value_type		reference;
    typedef value_type		const_reference;
    typedef size_t		size_type;
    typedef uint32_t		written_size_type;
    typedef ptrdiff_t		difference_type;
    typedef const_pointer	const_iterator;
    typedef const_iterator	iterator;
    typedef const cmemlink&	rcself_t;
public:
<<<<<<< HEAD
    inline		cmemlink (void)				: m_Data ((const_pointer)NULL), m_Size (0) { }
    inline		cmemlink (const void* p, size_type n)	: m_Data (const_pointer(p)), m_Size (n) { assert (p || !n); }
    inline		cmemlink (const cmemlink& l)		: m_Data (l.m_Data), m_Size (l.m_Size) {}
    inline virtual     ~cmemlink (void) throw()			{}
=======
    inline		cmemlink (void)				: _data (nullptr), _size (0) { }
    inline		cmemlink (const void* p, size_type n)	: _data (const_pointer(p)), _size (n) { assert (p || !n); }
    inline		cmemlink (const cmemlink& l)		: _data (l._data), _size (l._size) {}
    inline virtual     ~cmemlink (void) noexcept			{}
>>>>>>> 38db68b7
    void		link (const void* p, size_type n);
    inline void		link (const cmemlink& l)	{ link (l.begin(), l.size()); }
    inline void		link (const void* first, const void* last)	{ link (first, distance (first, last)); }
    inline void		relink (const void* p, size_type n);
    virtual void	unlink (void) noexcept		{ _data = nullptr; _size = 0; }
    inline rcself_t	operator= (const cmemlink& l)	{ link (l); return *this; }
    bool		operator== (const cmemlink& l) const noexcept;
    inline void		swap (cmemlink& l)		{ ::ustl::swap (_data, l._data); ::ustl::swap (_size, l._size); }
    inline size_type	size (void) const		{ return _size; }
    inline size_type	max_size (void) const		{ return size(); }
    inline size_type	readable_size (void) const	{ return size(); }
    inline bool		empty (void) const		{ return !size(); }
   inline const_pointer	data (void) const		{ return _data; }
   inline const_pointer	cdata (void) const		{ return _data; }
    inline iterator	begin (void) const		{ return iterator (cdata()); }
    inline iterator	iat (size_type i) const		{ assert (i <= size()); return begin() + i; }
    inline iterator	end (void) const		{ return iat (size()); }
    inline void		resize (size_type n)		{ _size = n; }

    size_type		stream_size (void) const noexcept;
private:
    const_pointer	_data;		///< Pointer to the data block (const)
    size_type		_size;		///< size of the data block
};

//----------------------------------------------------------------------

/// A fast alternative to link which can be used when relinking to the same block (i.e. when it is resized)
inline void cmemlink::relink (const void* p, size_type n)
{
    _data = reinterpret_cast<const_pointer>(p);
    _size = n;
}

//----------------------------------------------------------------------

/// Use with cmemlink-derived classes to link to a static array
#define static_link(v)	link (VectorBlock(v))

} // namespace ustl<|MERGE_RESOLUTION|>--- conflicted
+++ resolved
@@ -48,17 +48,10 @@
     typedef const_iterator	iterator;
     typedef const cmemlink&	rcself_t;
 public:
-<<<<<<< HEAD
-    inline		cmemlink (void)				: m_Data ((const_pointer)NULL), m_Size (0) { }
-    inline		cmemlink (const void* p, size_type n)	: m_Data (const_pointer(p)), m_Size (n) { assert (p || !n); }
-    inline		cmemlink (const cmemlink& l)		: m_Data (l.m_Data), m_Size (l.m_Size) {}
-    inline virtual     ~cmemlink (void) throw()			{}
-=======
     inline		cmemlink (void)				: _data (nullptr), _size (0) { }
     inline		cmemlink (const void* p, size_type n)	: _data (const_pointer(p)), _size (n) { assert (p || !n); }
     inline		cmemlink (const cmemlink& l)		: _data (l._data), _size (l._size) {}
     inline virtual     ~cmemlink (void) noexcept			{}
->>>>>>> 38db68b7
     void		link (const void* p, size_type n);
     inline void		link (const cmemlink& l)	{ link (l.begin(), l.size()); }
     inline void		link (const void* first, const void* last)	{ link (first, distance (first, last)); }
