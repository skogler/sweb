--- conflicted
+++ resolved
@@ -10,14 +10,9 @@
 #include "PageManager.h"
 #include "kstring.h"
 
-<<<<<<< HEAD
-extern uint32 boot_completed;
-
 
 KernelMemoryManager kmm;
 
-=======
->>>>>>> 87d32c4f
 KernelMemoryManager * KernelMemoryManager::instance_ = 0;
 size_t KernelMemoryManager::pm_ready_ = 0;
 
@@ -307,7 +302,6 @@
 
   memset((void*) ((size_t) this_one + sizeof(MallocSegment)), 0, this_one->getSize()); // ease debugging
 
-<<<<<<< HEAD
   // Change break if this is the last segment
   if(this_one == last_)
   {
@@ -351,10 +345,6 @@
     }
   }
 
-  if (isDebugEnabled(KMM))
-=======
-  if (KMM & OUTPUT_ENABLED)
->>>>>>> 87d32c4f
   {
     MallocSegment *current = first_;
     while (current != 0)
