#include "stdarg.h"
#include "kprintf.h"
#include "Console.h"
#include "Terminal.h"
#include "debug_bochs.h"
#include "ArchInterrupts.h"
#include "RingBuffer.h"
#include "Scheduler.h"
#include "assert.h"
#include "debug.h"
#include "ustringformat.h"

//it's more important to keep the messages that led to an error, instead of
//the ones following it, when the nosleep buffer gets full

RingBuffer<char> *nosleep_rb_;
Thread *flush_thread_;

void flushActiveConsole()
{
  assert(main_console);
  assert(nosleep_rb_);
  assert(ArchInterrupts::testIFSet());
  char c = 0;
  bool found = false;
  while (nosleep_rb_->get(c))
  {
    main_console->getActiveTerminal()->write(c);
    flush_thread_->jobDone();
    found = true;
  }
  if (!found)
  {
    // There are open jobs but nothing in the ring-buffer, maybe the buffer was
    // full at any time and a char has been discarded, lets just complete a job
    // to catch up again.
    flush_thread_->jobDone();
  }
}

class KprintfNoSleepFlushingThread : public Thread
{
  public:

    KprintfNoSleepFlushingThread() : Thread(0, "KprintfNoSleepFlushingThread")
    {
      state_ = Worker;
    }

    virtual void Run()
    {
      while (true)
      {
        while (hasWork())
        {
          flushActiveConsole();
        }
        waitForNextJob();
      }
    }
};

void kprintf_init()
{
  nosleep_rb_ = new RingBuffer<char>(1024);
  debug(KPRINTF, "Adding Important kprintf Flush Thread\n");
  flush_thread_ = new KprintfNoSleepFlushingThread();
  Scheduler::instance()->addNewThread(flush_thread_);
}

void kprintf_func(int ch, void *arg __attribute__((unused)))
{
  //check if atomar or not in current context
  if ((ArchInterrupts::testIFSet() && Scheduler::instance()->isSchedulingEnabled())
      || (main_console->areLocksFree() && main_console->getActiveTerminal()->isLockFree()))
  {
    main_console->getActiveTerminal()->write(ch);
  }
  else
  {
    nosleep_rb_->put(ch);
    flush_thread_->addJob();
  }
}

void kprintf(const char *fmt, ...)
{
  va_list args;

  va_start(args, fmt);
  kvprintf(fmt, kprintf_func, 0, 10, args);
  va_end(args);
}

void kprintfd_func(int ch, void *arg __attribute__((unused)))
{
  writeChar2Bochs((uint8) ch);
}

void kprintfd(const char *fmt, ...)
{
  va_list args;

  va_start(args, fmt);
  kvprintf(fmt, kprintfd_func, 0, 10, args);
  va_end(args);
<<<<<<< HEAD
}

bool isDebugEnabled(size_t flag)
{
  bool group_enabled = false;

  if (!(flag & OUTPUT_ENABLED))
  {
    size_t group_flag = flag & 0x7fff0000;
    group_flag |= OUTPUT_ENABLED;
    switch (group_flag)
    {
      case BD:
      case CONSOLE:
      case KERNEL:
      case MM:
      case VFSSYSCALL:
      case DRIVER:
      case ARCH:
        group_enabled = true;
        break;
    }
  }
  if ((flag & OUTPUT_ENABLED) || group_enabled)
  {
    return true;
  }
  return false;
}

#ifndef NO_COLOR
#define COLORDEBUG(str, color) "\033[0;%sm%s\033[1;m", color, str
#else
#define COLORDEBUG(str, color) str
#endif

void debug(size_t flag, const char *fmt, ...)
{
  va_list args;
  va_start(args, fmt);
  if (isDebugEnabled(flag))
  {
    switch (flag)
    {
      case M_INODE:
        kprintfd(COLORDEBUG("[M_INODE    ]", "33"));
        break;
      case M_STORAGE_MANAGER:
        kprintfd(COLORDEBUG("[M_STORAGE_M]", "33"));
        break;
      case M_SB:
        kprintfd(COLORDEBUG("[M_SB       ]", "33"));
        break;
      case M_ZONE:
        kprintfd(COLORDEBUG("[M_ZONE     ]", "33"));
        break;
      case BD_MANAGER:
        kprintfd(COLORDEBUG("[BD_MANAGER ]", "33"));
        break;
      case KPRINTF:
        kprintfd(COLORDEBUG("[KPRINTF    ]", "33"));
        break;
      case CONDITION:
        kprintfd(COLORDEBUG("[CONDITION  ]", "33"));
        break;
      case LOADER:
        kprintfd(COLORDEBUG("[LOADER     ]", "37"));
        break;
      case SCHEDULER:
        kprintfd(COLORDEBUG("[SCHEDULER  ]", "33"));
        break;
      case SYSCALL:
        kprintfd(COLORDEBUG("[SYSCALL    ]", "34"));
        break;
      case MAIN:
        kprintfd(COLORDEBUG("[MAIN       ]", "31"));
        break;
      case THREAD:
        kprintfd(COLORDEBUG("[THREAD     ]", "35"));
        break;
      case USERPROCESS:
        kprintfd(COLORDEBUG("[USERPROCESS]", "36"));
        break;
      case MOUNTMINIX:
        kprintfd(COLORDEBUG("[PROCESS_REG]", "36"));
        break;
      case BACKTRACE:
        kprintfd(COLORDEBUG("[BACKTRACE  ]", "31"));
        break;
      case USERTRACE:
        kprintfd(COLORDEBUG("[USERTRACE  ]", "31"));
        break;
      case PM:
        kprintfd(COLORDEBUG("[PM         ]", "32"));
        break;
      case KMM:
        kprintfd(COLORDEBUG("[KMM        ]", "33"));
        break;
      case ATA_DRIVER:
        kprintfd(COLORDEBUG("[ATA_DRIVER ]", "33"));
        break;
      case MMC_DRIVER:
        kprintfd(COLORDEBUG("[MMC_DRIVER ]", "33"));
        break;
      case IDE_DRIVER:
        kprintfd(COLORDEBUG("[IDE_DRIVER ]", "33"));
        break;
      case A_COMMON:
        kprintfd(COLORDEBUG("[A_COMMON   ]", "33"));
        break;
      case A_MEMORY:
        kprintfd(COLORDEBUG("[A_MEMORY   ]", "33"));
        break;
      case A_SERIALPORT:
        kprintfd(COLORDEBUG("[A_SERIALPRT]", "33"));
        break;
      case A_KB_MANAGER:
        kprintfd(COLORDEBUG("[A_KB_MANAGR]", "33"));
        break;
      case BD_VIRT_DEVICE:
        kprintfd(COLORDEBUG("[BD_VIRT_DEV]", "33"));
        break;
      case A_INTERRUPTS:
        kprintfd(COLORDEBUG("[A_INTERRUPT]", "33"));
        break;
      case VFSSYSCALL:
        kprintfd(COLORDEBUG("[VFSSYSCALL ]", "33"));
        break;
      case RAMFS:
        kprintfd(COLORDEBUG("[RAMFS      ]", "37"));
        break;
      case DENTRY:
        kprintfd(COLORDEBUG("[DENTRY     ]", "38"));
        break;
      case PATHWALKER:
        kprintfd(COLORDEBUG("[PATHWALKER ]", "33"));
        break;
      case PSEUDOFS:
        kprintfd(COLORDEBUG("[PSEUDOFS   ]", "33"));
        break;
      case VFS:
        kprintfd(COLORDEBUG("[VFS        ]", "33"));
        break;
    }
    kvprintf(fmt, kprintfd_func, 0, 10, args);
  }

  va_end(args);
=======
>>>>>>> 87d32c4f
}<|MERGE_RESOLUTION|>--- conflicted
+++ resolved
@@ -104,155 +104,4 @@
   va_start(args, fmt);
   kvprintf(fmt, kprintfd_func, 0, 10, args);
   va_end(args);
-<<<<<<< HEAD
-}
-
-bool isDebugEnabled(size_t flag)
-{
-  bool group_enabled = false;
-
-  if (!(flag & OUTPUT_ENABLED))
-  {
-    size_t group_flag = flag & 0x7fff0000;
-    group_flag |= OUTPUT_ENABLED;
-    switch (group_flag)
-    {
-      case BD:
-      case CONSOLE:
-      case KERNEL:
-      case MM:
-      case VFSSYSCALL:
-      case DRIVER:
-      case ARCH:
-        group_enabled = true;
-        break;
-    }
-  }
-  if ((flag & OUTPUT_ENABLED) || group_enabled)
-  {
-    return true;
-  }
-  return false;
-}
-
-#ifndef NO_COLOR
-#define COLORDEBUG(str, color) "\033[0;%sm%s\033[1;m", color, str
-#else
-#define COLORDEBUG(str, color) str
-#endif
-
-void debug(size_t flag, const char *fmt, ...)
-{
-  va_list args;
-  va_start(args, fmt);
-  if (isDebugEnabled(flag))
-  {
-    switch (flag)
-    {
-      case M_INODE:
-        kprintfd(COLORDEBUG("[M_INODE    ]", "33"));
-        break;
-      case M_STORAGE_MANAGER:
-        kprintfd(COLORDEBUG("[M_STORAGE_M]", "33"));
-        break;
-      case M_SB:
-        kprintfd(COLORDEBUG("[M_SB       ]", "33"));
-        break;
-      case M_ZONE:
-        kprintfd(COLORDEBUG("[M_ZONE     ]", "33"));
-        break;
-      case BD_MANAGER:
-        kprintfd(COLORDEBUG("[BD_MANAGER ]", "33"));
-        break;
-      case KPRINTF:
-        kprintfd(COLORDEBUG("[KPRINTF    ]", "33"));
-        break;
-      case CONDITION:
-        kprintfd(COLORDEBUG("[CONDITION  ]", "33"));
-        break;
-      case LOADER:
-        kprintfd(COLORDEBUG("[LOADER     ]", "37"));
-        break;
-      case SCHEDULER:
-        kprintfd(COLORDEBUG("[SCHEDULER  ]", "33"));
-        break;
-      case SYSCALL:
-        kprintfd(COLORDEBUG("[SYSCALL    ]", "34"));
-        break;
-      case MAIN:
-        kprintfd(COLORDEBUG("[MAIN       ]", "31"));
-        break;
-      case THREAD:
-        kprintfd(COLORDEBUG("[THREAD     ]", "35"));
-        break;
-      case USERPROCESS:
-        kprintfd(COLORDEBUG("[USERPROCESS]", "36"));
-        break;
-      case MOUNTMINIX:
-        kprintfd(COLORDEBUG("[PROCESS_REG]", "36"));
-        break;
-      case BACKTRACE:
-        kprintfd(COLORDEBUG("[BACKTRACE  ]", "31"));
-        break;
-      case USERTRACE:
-        kprintfd(COLORDEBUG("[USERTRACE  ]", "31"));
-        break;
-      case PM:
-        kprintfd(COLORDEBUG("[PM         ]", "32"));
-        break;
-      case KMM:
-        kprintfd(COLORDEBUG("[KMM        ]", "33"));
-        break;
-      case ATA_DRIVER:
-        kprintfd(COLORDEBUG("[ATA_DRIVER ]", "33"));
-        break;
-      case MMC_DRIVER:
-        kprintfd(COLORDEBUG("[MMC_DRIVER ]", "33"));
-        break;
-      case IDE_DRIVER:
-        kprintfd(COLORDEBUG("[IDE_DRIVER ]", "33"));
-        break;
-      case A_COMMON:
-        kprintfd(COLORDEBUG("[A_COMMON   ]", "33"));
-        break;
-      case A_MEMORY:
-        kprintfd(COLORDEBUG("[A_MEMORY   ]", "33"));
-        break;
-      case A_SERIALPORT:
-        kprintfd(COLORDEBUG("[A_SERIALPRT]", "33"));
-        break;
-      case A_KB_MANAGER:
-        kprintfd(COLORDEBUG("[A_KB_MANAGR]", "33"));
-        break;
-      case BD_VIRT_DEVICE:
-        kprintfd(COLORDEBUG("[BD_VIRT_DEV]", "33"));
-        break;
-      case A_INTERRUPTS:
-        kprintfd(COLORDEBUG("[A_INTERRUPT]", "33"));
-        break;
-      case VFSSYSCALL:
-        kprintfd(COLORDEBUG("[VFSSYSCALL ]", "33"));
-        break;
-      case RAMFS:
-        kprintfd(COLORDEBUG("[RAMFS      ]", "37"));
-        break;
-      case DENTRY:
-        kprintfd(COLORDEBUG("[DENTRY     ]", "38"));
-        break;
-      case PATHWALKER:
-        kprintfd(COLORDEBUG("[PATHWALKER ]", "33"));
-        break;
-      case PSEUDOFS:
-        kprintfd(COLORDEBUG("[PSEUDOFS   ]", "33"));
-        break;
-      case VFS:
-        kprintfd(COLORDEBUG("[VFS        ]", "33"));
-        break;
-    }
-    kvprintf(fmt, kprintfd_func, 0, 10, args);
-  }
-
-  va_end(args);
-=======
->>>>>>> 87d32c4f
 }