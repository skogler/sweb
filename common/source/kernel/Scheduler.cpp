--- conflicted
+++ resolved
@@ -329,14 +329,10 @@
 
 void Scheduler::disableScheduling()
 {
-<<<<<<< HEAD
-  arch_panic((uint8*) "You should never disable the scheduler!\n");
-=======
   kprintfd("Do not use Scheduler::disableScheduling()!\n");
   kprintf("Do not use Scheduler::disableScheduling()!\n");
   assert(false);
 
->>>>>>> 1d90a6a4
   lockScheduling();
   block_scheduling_extern_++;
   unlockScheduling();
