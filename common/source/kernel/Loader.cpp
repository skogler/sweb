#include "Loader.h"
#include "kprintf.h"
#include "ArchThreads.h"
#include "PageManager.h"
#include "ArchMemory.h"
#include "kstring.h"
#include "ArchInterrupts.h"
#include "Syscall.h"
#include "VfsSyscall.h"
#include <uvector.h>
#include "backtrace.h"
#include "Stabs2DebugInfo.h"
#include <umemory.h>
#include "File.h"
#include "FileDescriptor.h"

Loader::Loader(ssize_t fd) : fd_(fd), hdr_(0), phdrs_(), program_binary_lock_("Loader::load_lock_"), userspace_debug_info_(0)
{
}

Loader::~Loader()
{
  delete userspace_debug_info_;
  delete hdr_;
}

<<<<<<< HEAD
=======
void Loader::loadPage(pointer virtual_address)
{
  MutexLock lock(program_binary_lock_);
  debug(LOADER, "Loader:loadPage: Request to load the page for address %p.\n", virtual_address);

  if(arch_memory_.checkAddressValid(virtual_address))
  {
    debug(LOADER, "Loader::loadPage: The page has been mapped by someone else.\n");
    program_binary_lock_.release();
    return;
  }

  const pointer virt_page_start = virtual_address & ~(PAGE_SIZE - 1);
  const pointer virt_page_end = virt_page_start + PAGE_SIZE;
  ustl::list<Elf::Phdr>::iterator it;
  // Find the first section which intersects with this page.
  it = phdrs_.find_if([&](const Elf::Phdr & el) -> bool
       {
         return (el.p_paddr < virt_page_end) && ((el.p_vaddr + ustl::max(el.p_memsz, el.p_filesz)) > virt_page_start);
       });

  if(it == phdrs_.end())
  {
    debug(LOADER, "Loader::loadPage: ERROR! No section refers to the given address.\n");
    program_binary_lock_.release();
    Syscall::exit(666);
  }
  // get a new page for the mapping
  size_t ppn = PageManager::instance()->allocPPN();
  // Iterate through all sections and load them into the page.
  // The rest of the page is automatically zeroed when the page is allocated.
  // The sections are sorted, so there is no need to check the sections out of range.
  for(; it != phdrs_.end() && (*it).p_vaddr < virt_page_end; it++)
  {
    if((*it).p_filesz && (*it).p_vaddr + (*it).p_filesz >= virt_page_start)
    {
      const pointer virt_start_addr = ustl::max(virt_page_start, (*it).p_vaddr);
      const size_t  bin_start_addr = (*it).p_offset + (virt_start_addr - (*it).p_vaddr);
      const size_t  bytes_to_load = ustl::min(virt_page_end, (*it).p_vaddr + (*it).p_filesz) - virt_start_addr;
      const size_t  virt_offs = virt_start_addr - virt_page_start;

      //debug(LOADER, "Loader::loadPage: Loading %d bytes from binary address %p to virtual address %p\n",
      //      bytes_to_load, bin_start_addr, virt_start_addr);
      readFromBinary((char *)ArchMemory::getIdentAddressOfPPN(ppn) + virt_offs, bin_start_addr,  bytes_to_load);
    }
  }
  arch_memory_.mapPage(virt_page_start / PAGE_SIZE, ppn, true, PAGE_SIZE);
  debug(LOADER, "Loader:loadPage: Load request for address %p has been successfully finished.\n", virtual_address);
}

>>>>>>> cf977d52
bool Loader::readFromBinary (char* buffer, l_off_t position, size_t count)
{
  VfsSyscall::lseek(fd_, position, SEEK_SET);
  return VfsSyscall::read(fd_, buffer, count) - (int32)count;
}

bool Loader::readHeaders()
{
  hdr_ = new Elf::Ehdr;

  if(readFromBinary((char*)hdr_, 0, sizeof(Elf::Ehdr)))
  {
    debug(LOADER, "Loader::readHeaders: ERROR! The headers could not be load.\n");
    return false;
  }

  //checking elf-magic-numbers, format (32/64bit) and a few more things
  if (!Elf::headerCorrect(hdr_))
  {
    debug(LOADER, "Loader::readHeaders: ERROR! The headers are invalid.\n");
    return false;
  }

  if(sizeof(Elf::Phdr) != hdr_->e_phentsize)
  {
    debug(LOADER, "Expected program header size does not match advertised program header size\n");
    return false;
  }
  phdrs_.resize(hdr_->e_phnum, true);
  if(readFromBinary(reinterpret_cast<char*>(&phdrs_[0]), hdr_->e_phoff, hdr_->e_phnum*sizeof(Elf::Phdr)))
  {
    return false;
  }
  if(!cleanAndSortHeaders())
  {
    debug(LOADER, "Loader::readHeaders: ERROR! There are no valid sections in the elf file.\n");
    return false;
  }
  return true;
}

void* Loader::getEntryFunction() const
{
  return (void*)hdr_->e_entry;
}

bool Loader::loadExecutableAndInitProcess()
{
  debug ( LOADER,"Loader::loadExecutableAndInitProcess: going to load an executable\n" );

  if(!readHeaders())
    return false;

  debug(LOADER, "loadExecutableAndInitProcess: Entry: %zx, num Sections %x\n", hdr_->e_entry, hdr_->e_phnum);
  if (LOADER & OUTPUT_ENABLED)
    Elf::printElfHeader ( *hdr_ );

  if (USERTRACE & OUTPUT_ENABLED)
    loadDebugInfoIfAvailable();

  return true;
}

<<<<<<< HEAD
struct PagePart
{
    size_t page_byte_;
    size_t vaddr_;
    size_t length_;
    PagePart(size_t page_byte, size_t vaddr, size_t length) : page_byte_(page_byte), vaddr_(vaddr), length_(length)
    {
    }
};

void Loader::loadPage(pointer virtual_address)
{
  size_t virtual_page = virtual_address / PAGE_SIZE;

  MutexLock program_binary_lock(program_binary_lock_);
  //check if page has not been loaded meanwhile
  if (arch_memory_.checkAddressValid(virtual_address))
  {
    debug(LOADER, "loadPage: Page %zd (virtual_address=%zx) has already been mapped, probably by another thread between pagefault and reaching loader.\n", virtual_page, virtual_address);
    return;
  }

  debug(LOADER, "loadPage: going to load virtual page %zd (virtual_address=%zx) for %zd:%s\n", virtual_page, virtual_address, currentThread->getTID(), currentThread->getName());

  ustl::vector<PagePart> byte_map;
  size_t min_byte_to_load = 0xFFFFFFFF;
  size_t max_byte_to_load = 0;
  size_t found = 0;
  if (virtual_address != 0)
  {
    for (size_t i = 0; i < PAGE_SIZE; ++i)
    {
      size_t load_byte_from_address = virtual_page * PAGE_SIZE + i;
      size_t k = 0;
      for (Elf::Phdr& h : phdrs_)
      {
        debug(LOADER, "loadPage: PHdr[%zd].vaddr=%zx .paddr=%zx .type=%x .flags=%x .memsz=%zx .filez=%zx .poff=%zx\r\n", k++, h.p_vaddr, h.p_paddr, h.p_type, h.p_flags, h.p_memsz, h.p_filesz, h.p_offset);

        if (ADDRESS_BETWEEN(load_byte_from_address, h.p_paddr, h.p_paddr + h.p_filesz))
        {
          size_t byte_to_load = h.p_offset + load_byte_from_address - h.p_paddr;
          size_t byte_count = (h.p_paddr + h.p_filesz) - load_byte_from_address;

          if (byte_count + i > PAGE_SIZE)
            byte_count = PAGE_SIZE - i;

          byte_map.push_back(PagePart(i, byte_to_load, byte_count));

          i += byte_count - 1;

          min_byte_to_load = Min(min_byte_to_load, byte_to_load);
          max_byte_to_load = Max(byte_to_load + byte_count, max_byte_to_load);

          ++found;
        }
        // bss is not in the file but in memory
        else if (ADDRESS_BETWEEN(load_byte_from_address, h.p_paddr, h.p_paddr + h.p_memsz))
        {
          // skip ahead to end of section
          i += (h.p_paddr + h.p_memsz) - load_byte_from_address - 1;
          debug ( LOADER,"In segment but not on file, this is .bss\n" );
          ++found;
        }
      }

      if (found > 1)
      {
        kprintfd("Loader::loadPage, byte (%zx) in two different segments\n", load_byte_from_address);
      }
    }
  }

  if (!found)
  {
    kprintfd("Loader::loadPage: ERROR Request for Unknown Memory Location: v_adddr=%zx, v_page=%zd\n", virtual_address, virtual_page);
    program_binary_lock_.release();
    //free unmapped page
    Syscall::exit(9997);
  }

  size_t page = 0;
  //in this case all bytes are in bss-section, but not in file
  if (max_byte_to_load == 0 && min_byte_to_load == 0xffffffff)
  {
    debug(LOADER, "%zx is in .bss\n", virtual_address);
    page = PageManager::instance()->allocPPN();
    memset((void*) ArchMemory::getIdentAddressOfPPN(page), 0, PAGE_SIZE);
    arch_memory_.mapPage(virtual_page, page, true);
    return;
  }

  //read once the bytes we need (and a few more, probably, depends on elf-format)
  size_t buffersize = max_byte_to_load - min_byte_to_load;
  uint8 buffer[PAGE_SIZE];
  assert(buffersize <= PAGE_SIZE && "this should never occur");

  VfsSyscall::lseek(fd_, min_byte_to_load, SEEK_SET);
  ssize_t bytes_read = VfsSyscall::read(fd_, (char*) buffer, max_byte_to_load - min_byte_to_load);

  if (bytes_read != static_cast<ssize_t>(max_byte_to_load - min_byte_to_load))
  {
    if (bytes_read == -1)
    {
      if (VfsSyscall::getFileDescriptor(fd_) == 0)
      {
        kprintfd("Loader::loadPage: ERROR cannot read from a closed file descriptor\n");
        assert(false);
      }
    }
    kprintfd("Loader::loadPage: ERROR part of executable not present in file: v_adddr=%zx, v_page=%zd\n", virtual_address, virtual_page);
    program_binary_lock_.release();
    Syscall::exit(9998);
  }
  page = PageManager::instance()->allocPPN();
  debug(PM, "got new page %zx\n", page);
  memset((void*) ArchMemory::getIdentAddressOfPPN(page), 0, PAGE_SIZE);
  debug(PM, "bzero!\n");
  uint8* dest = reinterpret_cast<uint8*>(ArchMemory::getIdentAddressOfPPN(page));
  debug(PM, "copying %zd elements\n", byte_map.size());
  size_t written = 0;
  for (PagePart& part : byte_map)
  {
    debug(PM, "copying from %p to %p ;   page byte: %zd, length_: %zd\n", buffer+part.vaddr_ - min_byte_to_load, dest + part.page_byte_, part.page_byte_, part.length_);

    assert(part.vaddr_ - min_byte_to_load + part.length_ <= buffersize);
    assert(part.page_byte_ + part.length_ <= PAGE_SIZE);
    memcpy(dest + part.page_byte_, buffer + part.vaddr_ - min_byte_to_load, part.length_);
    written += part.length_;
  }

  arch_memory_.mapPage(virtual_page, page, true);
  debug(PM, "loadPage: wrote a total of %zd bytes\n", written);
}


=======
>>>>>>> cf977d52
bool Loader::loadDebugInfoIfAvailable()
{
  assert(!userspace_debug_info_ && "You may not load User Debug Info twice!");

  debug(USERTRACE, "loadDebugInfoIfAvailable start\n");
  if (sizeof(Elf::Shdr) != hdr_->e_shentsize)
  {
    debug(USERTRACE, "Expected section header size does not match advertised section header size\n");
    return false;
  }

  ustl::vector<Elf::Shdr> section_headers;
  section_headers.resize(hdr_->e_shnum, true);
  if (readFromBinary(reinterpret_cast<char*>(&section_headers[0]), hdr_->e_shoff, hdr_->e_shnum*sizeof(Elf::Shdr)))
  {
    debug(USERTRACE, "Failed to load section headers!\n");
    return false;
  }

  // now that we have loaded the section headers, we want to find and load the section that contains
  // the section names
  // in the simple case this section name section is only 0xFF00 bytes long, in that case
  // loading is simple. we only support this case for now

  size_t section_name_section = hdr_->e_shstrndx;
  size_t section_name_size = section_headers[section_name_section].sh_size;
  ustl::vector<char> section_names(section_name_size);

  if (readFromBinary(&section_names[0], section_headers[section_name_section].sh_offset, section_name_size ))
  {
    debug(USERTRACE, "Failed to load section name section\n");
    return false;
  }

  // now that we have names we read through all the sections
  // and load the two we're interested in

  char *stab_data=0;
  char *stabstr_data=0;
  size_t stab_data_size=0;

  for (Elf::Shdr const &section: section_headers)
  {
    if (section.sh_name)
    {
      if (!strcmp(&section_names[section.sh_name], ".stab"))
      {
        debug(USERTRACE, "Found stab section, index is %d\n", section.sh_name);
        if (stab_data)
        {
          debug(USERTRACE, "Already loaded the stab section?, skipping\n");
        }
        else
        {
          size_t size = section.sh_size;
          stab_data = new char[size];
          stab_data_size = size;
          if (readFromBinary(stab_data, section.sh_offset, size))
          {
            debug(USERTRACE, "Failed to load stab section!\n");
            delete[] stab_data;
            stab_data=0;
          }
        }
      }
      if (!strcmp(&section_names[section.sh_name], ".stabstr"))
      {
        debug(USERTRACE, "Found stabstr section, index is %d\n", section.sh_name);
        if (stabstr_data)
        {
          debug(USERTRACE, "Already loaded the stabstr section?, skipping\n");
        }
        else
        {
          size_t size = section.sh_size;
          stabstr_data = new char[size];
          if (readFromBinary(stabstr_data, section.sh_offset, size))
          {
            debug(USERTRACE, "Failed to load stabstr section!\n");
            delete[] stabstr_data;
            stabstr_data=0;
          }
        }
      }
    }
  }

  if (!stab_data || !stabstr_data)
  {
    delete[] stab_data;
    delete[] stabstr_data;
    debug(USERTRACE, "Failed to load necessary debug data!\n");
    return false;
  }

  userspace_debug_info_ = new Stabs2DebugInfo(stab_data, stab_data + stab_data_size, stabstr_data);

  return true;
}

Stabs2DebugInfo const *Loader::getDebugInfos()const
{
  return userspace_debug_info_;
}

bool Loader::cleanAndSortHeaders()
{
  // sort the headers by the virtual start address
  // and throw away empty sections
  // as well as all sections which shall not be load
  phdrs_.sort([](const Elf::Phdr & elem1,const Elf::Phdr & elem2) -> bool
    {
      return elem1.p_vaddr < elem2.p_vaddr;
    });

  phdrs_.remove_if([](const Elf::Phdr & elem) -> bool
    {
      return !((elem.p_memsz == 0 && elem.p_filesz == 0) || elem.p_type != 1);
    });
  return phdrs_.size();

}<|MERGE_RESOLUTION|>--- conflicted
+++ resolved
@@ -24,20 +24,16 @@
   delete hdr_;
 }
 
-<<<<<<< HEAD
-=======
 void Loader::loadPage(pointer virtual_address)
 {
   MutexLock lock(program_binary_lock_);
   debug(LOADER, "Loader:loadPage: Request to load the page for address %p.\n", virtual_address);
-
   if(arch_memory_.checkAddressValid(virtual_address))
   {
     debug(LOADER, "Loader::loadPage: The page has been mapped by someone else.\n");
     program_binary_lock_.release();
     return;
   }
-
   const pointer virt_page_start = virtual_address & ~(PAGE_SIZE - 1);
   const pointer virt_page_end = virt_page_start + PAGE_SIZE;
   ustl::list<Elf::Phdr>::iterator it;
@@ -66,7 +62,6 @@
       const size_t  bin_start_addr = (*it).p_offset + (virt_start_addr - (*it).p_vaddr);
       const size_t  bytes_to_load = ustl::min(virt_page_end, (*it).p_vaddr + (*it).p_filesz) - virt_start_addr;
       const size_t  virt_offs = virt_start_addr - virt_page_start;
-
       //debug(LOADER, "Loader::loadPage: Loading %d bytes from binary address %p to virtual address %p\n",
       //      bytes_to_load, bin_start_addr, virt_start_addr);
       readFromBinary((char *)ArchMemory::getIdentAddressOfPPN(ppn) + virt_offs, bin_start_addr,  bytes_to_load);
@@ -75,8 +70,6 @@
   arch_memory_.mapPage(virt_page_start / PAGE_SIZE, ppn, true, PAGE_SIZE);
   debug(LOADER, "Loader:loadPage: Load request for address %p has been successfully finished.\n", virtual_address);
 }
-
->>>>>>> cf977d52
 bool Loader::readFromBinary (char* buffer, l_off_t position, size_t count)
 {
   VfsSyscall::lseek(fd_, position, SEEK_SET);
@@ -140,144 +133,12 @@
   return true;
 }
 
-<<<<<<< HEAD
-struct PagePart
-{
-    size_t page_byte_;
-    size_t vaddr_;
-    size_t length_;
     PagePart(size_t page_byte, size_t vaddr, size_t length) : page_byte_(page_byte), vaddr_(vaddr), length_(length)
     {
     }
-};
-
-void Loader::loadPage(pointer virtual_address)
-{
-  size_t virtual_page = virtual_address / PAGE_SIZE;
-
-  MutexLock program_binary_lock(program_binary_lock_);
-  //check if page has not been loaded meanwhile
-  if (arch_memory_.checkAddressValid(virtual_address))
-  {
-    debug(LOADER, "loadPage: Page %zd (virtual_address=%zx) has already been mapped, probably by another thread between pagefault and reaching loader.\n", virtual_page, virtual_address);
-    return;
-  }
-
-  debug(LOADER, "loadPage: going to load virtual page %zd (virtual_address=%zx) for %zd:%s\n", virtual_page, virtual_address, currentThread->getTID(), currentThread->getName());
-
-  ustl::vector<PagePart> byte_map;
-  size_t min_byte_to_load = 0xFFFFFFFF;
-  size_t max_byte_to_load = 0;
-  size_t found = 0;
-  if (virtual_address != 0)
-  {
-    for (size_t i = 0; i < PAGE_SIZE; ++i)
-    {
-      size_t load_byte_from_address = virtual_page * PAGE_SIZE + i;
-      size_t k = 0;
-      for (Elf::Phdr& h : phdrs_)
-      {
-        debug(LOADER, "loadPage: PHdr[%zd].vaddr=%zx .paddr=%zx .type=%x .flags=%x .memsz=%zx .filez=%zx .poff=%zx\r\n", k++, h.p_vaddr, h.p_paddr, h.p_type, h.p_flags, h.p_memsz, h.p_filesz, h.p_offset);
-
-        if (ADDRESS_BETWEEN(load_byte_from_address, h.p_paddr, h.p_paddr + h.p_filesz))
-        {
-          size_t byte_to_load = h.p_offset + load_byte_from_address - h.p_paddr;
           size_t byte_count = (h.p_paddr + h.p_filesz) - load_byte_from_address;
-
-          if (byte_count + i > PAGE_SIZE)
-            byte_count = PAGE_SIZE - i;
-
-          byte_map.push_back(PagePart(i, byte_to_load, byte_count));
-
-          i += byte_count - 1;
-
-          min_byte_to_load = Min(min_byte_to_load, byte_to_load);
           max_byte_to_load = Max(byte_to_load + byte_count, max_byte_to_load);
-
-          ++found;
-        }
-        // bss is not in the file but in memory
-        else if (ADDRESS_BETWEEN(load_byte_from_address, h.p_paddr, h.p_paddr + h.p_memsz))
-        {
-          // skip ahead to end of section
-          i += (h.p_paddr + h.p_memsz) - load_byte_from_address - 1;
-          debug ( LOADER,"In segment but not on file, this is .bss\n" );
-          ++found;
-        }
-      }
-
-      if (found > 1)
-      {
-        kprintfd("Loader::loadPage, byte (%zx) in two different segments\n", load_byte_from_address);
-      }
-    }
-  }
-
-  if (!found)
-  {
-    kprintfd("Loader::loadPage: ERROR Request for Unknown Memory Location: v_adddr=%zx, v_page=%zd\n", virtual_address, virtual_page);
-    program_binary_lock_.release();
-    //free unmapped page
-    Syscall::exit(9997);
-  }
-
   size_t page = 0;
-  //in this case all bytes are in bss-section, but not in file
-  if (max_byte_to_load == 0 && min_byte_to_load == 0xffffffff)
-  {
-    debug(LOADER, "%zx is in .bss\n", virtual_address);
-    page = PageManager::instance()->allocPPN();
-    memset((void*) ArchMemory::getIdentAddressOfPPN(page), 0, PAGE_SIZE);
-    arch_memory_.mapPage(virtual_page, page, true);
-    return;
-  }
-
-  //read once the bytes we need (and a few more, probably, depends on elf-format)
-  size_t buffersize = max_byte_to_load - min_byte_to_load;
-  uint8 buffer[PAGE_SIZE];
-  assert(buffersize <= PAGE_SIZE && "this should never occur");
-
-  VfsSyscall::lseek(fd_, min_byte_to_load, SEEK_SET);
-  ssize_t bytes_read = VfsSyscall::read(fd_, (char*) buffer, max_byte_to_load - min_byte_to_load);
-
-  if (bytes_read != static_cast<ssize_t>(max_byte_to_load - min_byte_to_load))
-  {
-    if (bytes_read == -1)
-    {
-      if (VfsSyscall::getFileDescriptor(fd_) == 0)
-      {
-        kprintfd("Loader::loadPage: ERROR cannot read from a closed file descriptor\n");
-        assert(false);
-      }
-    }
-    kprintfd("Loader::loadPage: ERROR part of executable not present in file: v_adddr=%zx, v_page=%zd\n", virtual_address, virtual_page);
-    program_binary_lock_.release();
-    Syscall::exit(9998);
-  }
-  page = PageManager::instance()->allocPPN();
-  debug(PM, "got new page %zx\n", page);
-  memset((void*) ArchMemory::getIdentAddressOfPPN(page), 0, PAGE_SIZE);
-  debug(PM, "bzero!\n");
-  uint8* dest = reinterpret_cast<uint8*>(ArchMemory::getIdentAddressOfPPN(page));
-  debug(PM, "copying %zd elements\n", byte_map.size());
-  size_t written = 0;
-  for (PagePart& part : byte_map)
-  {
-    debug(PM, "copying from %p to %p ;   page byte: %zd, length_: %zd\n", buffer+part.vaddr_ - min_byte_to_load, dest + part.page_byte_, part.page_byte_, part.length_);
-
-    assert(part.vaddr_ - min_byte_to_load + part.length_ <= buffersize);
-    assert(part.page_byte_ + part.length_ <= PAGE_SIZE);
-    memcpy(dest + part.page_byte_, buffer + part.vaddr_ - min_byte_to_load, part.length_);
-    written += part.length_;
-  }
-
-  arch_memory_.mapPage(virtual_page, page, true);
-  debug(PM, "loadPage: wrote a total of %zd bytes\n", written);
-}
-
-
-=======
->>>>>>> cf977d52
 bool Loader::loadDebugInfoIfAvailable()
 {
   assert(!userspace_debug_info_ && "You may not load User Debug Info twice!");
