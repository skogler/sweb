#include "Thread.h"
#include "ArchCommon.h"
#include "kprintf.h"
#include "ArchThreads.h"
#include "ArchInterrupts.h"
#include "Scheduler.h"
#include "Loader.h"
#include "Console.h"
#include "Terminal.h"
#include "backtrace.h"
#include "KernelMemoryManager.h"
#include "Stabs2DebugInfo.h"

#define MAX_STACK_FRAMES 20

const char* Thread::threadStatePrintable[4] =
{
"Running", "Sleeping", "ToBeDestroyed", "Worker"
};

extern "C" void threadStartHack()
{
  currentThread->setTerminal(main_console->getActiveTerminal());
  currentThread->Run();
  currentThread->kill();
  debug(THREAD, "ThreadStartHack: Panic, thread couldn't be killed\n");
  while(1);
}

Thread::Thread(FileSystemInfo *working_dir, ustl::string name) :
    kernel_registers_(0), user_registers_(0), switch_to_userspace_(0), loader_(0), state_(Running),
    next_thread_in_lock_waiters_list_(0), lock_waiting_on_(0), holding_lock_list_(0), tid_(0),
    my_terminal_(0), working_dir_(working_dir), name_(name)
{
<<<<<<< HEAD
  debug(THREAD, "Thread ctor, this is %x, stack is %x\n", this, kernel_stack_);
  debug(THREAD, "sizeof stack is %x; my name: %s\n", sizeof(kernel_stack_), name_.c_str());
  debug(THREAD, "Thread ctor, fs_info ptr: %x\n", working_dir_);
  ArchThreads::createKernelRegisters(kernel_registers_, (void*)threadStartHack, getStackStartPointer());
  kernel_stack_[2047] = STACK_CANARY;
  kernel_stack_[0] = STACK_CANARY;
=======
  debug(THREAD, "Thread ctor, this is %p, stack is %p, fs_info ptr: %p\n", this, stack_, working_dir_);
  ArchThreads::createThreadInfosKernelThread(kernel_arch_thread_info_, (pointer) &ThreadStartHack,
                                             getStackStartPointer());
  stack_[0] = STACK_CANARY; // stack canary / end of stack
>>>>>>> 1750d607
}

Thread::~Thread()
{
  debug(THREAD, "~Thread: freeing ThreadInfos\n");
  delete user_registers_;
  user_registers_ = 0;
  delete kernel_registers_;
  kernel_registers_ = 0;
  if(unlikely(holding_lock_list_ != 0))
  {
    debug(THREAD, "~Thread: ERROR: Thread <%s (%p)> is going to be destroyed, but still holds some locks!\n",
          getName(), this);
    Lock::printHoldingList(this);
    assert(false);
  }
  debug(THREAD, "~Thread: done (%s)\n", name_.c_str());
}

//if the Thread we want to kill, is the currentThread, we better not return
// DO Not use new / delete in this Method, as it sometimes called from an Interrupt Handler with Interrupts disabled
void Thread::kill()
{
  debug(THREAD, "kill: Called by <%s (%p)>. Preparing Thread <%s (%p)> for destruction\n", currentThread->getName(),
        currentThread, getName(), this);

  switch_to_userspace_ = 0;

  Scheduler::instance()->invokeCleanup();
  state_ = ToBeDestroyed;

  if (currentThread == this)
  {
    ArchInterrupts::enableInterrupts();
    Scheduler::instance()->yield();
  }
}

void* Thread::getStackStartPointer()
{
  pointer stack = (pointer) kernel_stack_;
  stack += sizeof(kernel_stack_) - sizeof(uint32);
  return (void*)stack;
}

bool Thread::isStackCanaryOK()
{
  return ((kernel_stack_[0] == STACK_CANARY) && (kernel_stack_[2047] == STACK_CANARY));
}

Terminal *Thread::getTerminal()
{
  if (my_terminal_)
    return my_terminal_;
  else
    return (main_console->getActiveTerminal());
}

void Thread::setTerminal(Terminal *my_term)
{
  my_terminal_ = my_term;
}

void Thread::printBacktrace()
{
  printBacktrace(currentThread != this);
}

FileSystemInfo* Thread::getWorkingDirInfo(void)
{
  return working_dir_;
}

void Thread::setWorkingDirInfo(FileSystemInfo* working_dir)
{
  working_dir_ = working_dir;
}

extern Stabs2DebugInfo const *kernel_debug_info;

void Thread::printBacktrace(bool use_stored_registers)
{
  if (!kernel_debug_info)
  {
    debug(BACKTRACE, "Kernel debug info not set up, backtrace won't look nice!\n");
  }

  pointer call_stack[MAX_STACK_FRAMES];
  int count = backtrace(call_stack, MAX_STACK_FRAMES, this, use_stored_registers);

  debug(BACKTRACE, "=== Begin of backtrace for kernel thread <%s> ===\n", getName());
  debug(BACKTRACE, "   found <%d> stack %s:\n", count, count != 1 ? "frames" : "frame");
  debug(BACKTRACE, "\n");

  for (int i = 0; i < count; ++i)
  {
    char function_name[512];
    pointer start_addr = 0;
    if (kernel_debug_info)
      start_addr = kernel_debug_info->getFunctionName(call_stack[i], function_name, 256);

    if (start_addr)
    {
      ssize_t line = kernel_debug_info->getFunctionLine(start_addr, call_stack[i] - start_addr);
      if (line > 0)
        debug(BACKTRACE, "   (%d): %10p (%s:%u)\n", i, call_stack[i], function_name, line);
      else
        debug(BACKTRACE, "   (%d): %10p (%s+%x)\n", i, call_stack[i], function_name, call_stack[i] - start_addr);
    }
    else
      debug(BACKTRACE, "   (%d): %10p (<UNKNOWN FUNCTION>)\n", i, call_stack[i]);
  }

  debug(BACKTRACE, "=== End of backtrace for thread <%s> ===\n", getName());
}

void Thread::printUserBacktrace()
{
  if (!user_registers_)
  {
    debug(USERTRACE, "=== Can not do userspace stacktracing of thread <%s> since it has no userspace! ===\n",
          getName());
  }

  pointer call_stack[MAX_STACK_FRAMES];
  int count = backtrace_user(call_stack, MAX_STACK_FRAMES, this, 0);

  debug(USERTRACE, "=== Begin of backtrace for user thread <%s> ===\n", getName());
  debug(USERTRACE, "   found <%d> stack %s:\n", count, count != 1 ? "frames" : "frame");
  debug(USERTRACE, "\n");

  Stabs2DebugInfo const *deb = 0;
  if (loader_)
    deb = loader_->getDebugInfos();

  for (int i = 0; i < count; ++i)
  {
    char function_name[512];
    pointer start_addr = 0;
    if (deb)
      start_addr = deb->getFunctionName(call_stack[i], function_name, 256);

    if (start_addr)
    {
      ssize_t line = deb->getFunctionLine(start_addr, call_stack[i] - start_addr);
      if (line > 0)
        debug(USERTRACE, "   (%d): %10p (%s:%u)\n", i, call_stack[i], function_name, line);
      else
        debug(USERTRACE, "   (%d): %10p (%s+%x)\n", i, call_stack[i], function_name, call_stack[i] - start_addr);
    }
    else
      debug(USERTRACE, "   (%d): %10p (<UNKNOWN FUNCTION>)\n", i, call_stack[i]);
  }

  debug(USERTRACE, "=== End of backtrace for thread <%s> ===\n", getName());
}

void Thread::addJob()
{
  if(!ArchInterrupts::testIFSet())
  {
    jobs_scheduled_++;
  }
  else
  {
    ArchThreads::atomic_add(jobs_scheduled_, 1);
  }
}

void Thread::jobDone()
{
  ArchThreads::atomic_add(jobs_done_, 1);
}

void Thread::waitForNextJob()
{
  assert(state_ == Worker);
  Scheduler::instance()->yield();
}

bool Thread::hasWork()
{
  return jobs_done_ < jobs_scheduled_;
}

bool Thread::isWorker() const
{
  // If it is a worker thread, the thread state may be sleeping.
  // But in this case, the thread has at least one job scheduled.
  return (state_ == Worker) || (jobs_scheduled_ > 0);
}

bool Thread::schedulable()
{
  return (state_ == Running) || (state_ == Worker && hasWork());
}

const char *Thread::getName()
{
  return name_.c_str();
}

size_t Thread::getTID()
{
  return tid_;
}<|MERGE_RESOLUTION|>--- conflicted
+++ resolved
@@ -32,19 +32,10 @@
     next_thread_in_lock_waiters_list_(0), lock_waiting_on_(0), holding_lock_list_(0), tid_(0),
     my_terminal_(0), working_dir_(working_dir), name_(name)
 {
-<<<<<<< HEAD
-  debug(THREAD, "Thread ctor, this is %x, stack is %x\n", this, kernel_stack_);
-  debug(THREAD, "sizeof stack is %x; my name: %s\n", sizeof(kernel_stack_), name_.c_str());
-  debug(THREAD, "Thread ctor, fs_info ptr: %x\n", working_dir_);
+  debug(THREAD, "Thread ctor, this is %p, stack is %p, fs_info ptr: %p\n", this, kernel_stack_, working_dir_);
   ArchThreads::createKernelRegisters(kernel_registers_, (void*)threadStartHack, getStackStartPointer());
   kernel_stack_[2047] = STACK_CANARY;
   kernel_stack_[0] = STACK_CANARY;
-=======
-  debug(THREAD, "Thread ctor, this is %p, stack is %p, fs_info ptr: %p\n", this, stack_, working_dir_);
-  ArchThreads::createThreadInfosKernelThread(kernel_arch_thread_info_, (pointer) &ThreadStartHack,
-                                             getStackStartPointer());
-  stack_[0] = STACK_CANARY; // stack canary / end of stack
->>>>>>> 1750d607
 }
 
 Thread::~Thread()
@@ -150,12 +141,12 @@
     {
       ssize_t line = kernel_debug_info->getFunctionLine(start_addr, call_stack[i] - start_addr);
       if (line > 0)
-        debug(BACKTRACE, "   (%d): %10p (%s:%u)\n", i, call_stack[i], function_name, line);
+        debug(BACKTRACE, "   (%d): %10x (%s:%u)\n", i, call_stack[i], function_name, line);
       else
-        debug(BACKTRACE, "   (%d): %10p (%s+%x)\n", i, call_stack[i], function_name, call_stack[i] - start_addr);
+        debug(BACKTRACE, "   (%d): %10x (%s+%x)\n", i, call_stack[i], function_name, call_stack[i] - start_addr);
     }
     else
-      debug(BACKTRACE, "   (%d): %10p (<UNKNOWN FUNCTION>)\n", i, call_stack[i]);
+      debug(BACKTRACE, "   (%d): %10x (<UNKNOWN FUNCTION>)\n", i, call_stack[i]);
   }
 
   debug(BACKTRACE, "=== End of backtrace for thread <%s> ===\n", getName());
@@ -191,12 +182,12 @@
     {
       ssize_t line = deb->getFunctionLine(start_addr, call_stack[i] - start_addr);
       if (line > 0)
-        debug(USERTRACE, "   (%d): %10p (%s:%u)\n", i, call_stack[i], function_name, line);
+        debug(USERTRACE, "   (%d): %10x (%s:%u)\n", i, call_stack[i], function_name, line);
       else
-        debug(USERTRACE, "   (%d): %10p (%s+%x)\n", i, call_stack[i], function_name, call_stack[i] - start_addr);
+        debug(USERTRACE, "   (%d): %10x (%s+%x)\n", i, call_stack[i], function_name, call_stack[i] - start_addr);
     }
     else
-      debug(USERTRACE, "   (%d): %10p (<UNKNOWN FUNCTION>)\n", i, call_stack[i]);
+      debug(USERTRACE, "   (%d): %10x (<UNKNOWN FUNCTION>)\n", i, call_stack[i]);
   }
 
   debug(USERTRACE, "=== End of backtrace for thread <%s> ===\n", getName());
