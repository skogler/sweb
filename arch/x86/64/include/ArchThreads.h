#ifndef _ARCH_THREADS_H_
#define _ARCH_THREADS_H_

#include "types.h"

struct ArchThreadInfo
{
  uint64  rip;       //   0
  uint64  cs;        //   8
  uint64  rflags;    //  16
  uint64  rax;       //  24
  uint64  rcx;       //  32
  uint64  rdx;       //  40
  uint64  rbx;       //  48
  uint64  rsp;       //  56
  uint64  rbp;       //  64
  uint64  rsi;       //  72
  uint64  rdi;       //  80
  uint64  r8;        //  88
  uint64  r9;        //  96
  uint64  r10;       // 104
  uint64  r11;       // 112
  uint64  r12;       // 120
  uint64  r13;       // 128
  uint64  r14;       // 136
  uint64  r15;       // 144
  uint64  ds;        // 152
  uint64  es;        // 160
  uint64  fs;        // 168
  uint64  gs;        // 176
  uint64  ss;        // 184
  uint64  dpl;       // 192
  uint64  rsp0;      // 200
  uint64  ss0;       // 208
  uint64  cr3;       // 216
  uint32  fpu[28];   // 224
};

class Thread;
class ArchMemory;

/**
 * this is where the thread info for task switching is stored
 *
 */
extern ArchThreadInfo *currentThreadInfo;
extern Thread *currentThread;

/**
 * Collection of architecture dependant code concerning Task Switching
 *
 */
class ArchThreads
{
public:

/**
 * allocates space for the currentThreadInfo
 *
 */
  static void initialise();

/**
 * creates the ArchThreadInfo for a kernel thread
 * @param info where the ArchThreadInfo is saved
 * @param start_function instruction pointer is set so start function
 * @param stack stackpointer
 */
  static void createThreadInfosKernelThread(ArchThreadInfo *&info, pointer start_function, pointer stack);
 
  /**
   * changes an existing ArchThreadInfo so that execution will start / continue
   * at the function specified
   * it does not change anything else, and if the thread info / thread was currently
   * executing something else this will lead to a lot of problems
   * USE WITH CARE, or better, don't use at all if you're a student
   * @param the ArchThreadInfo that we are going to mangle
   * @param start_function instruction pointer for the next instruction that gets executed
   */
  static void changeInstructionPointer(ArchThreadInfo *info, pointer function);

/**
 * creates the ArchThreadInfo for a user thread
 * @param info where the ArchThreadInfo is saved
 * @param start_function instruction pointer is set so start function
 * @param user_stack pointer to the userstack
 * @param kernel_stack pointer to the kernel stack
 */
  static void createThreadInfosUserspaceThread(ArchThreadInfo *&info, pointer start_function, pointer user_stack, pointer kernel_stack);

/**
 *
 * on x86: invokes int65, whose handler facilitates a task switch
 *
 */
  static void yield();

/**
 * sets a threads page map level 4
 *
 * @param *thread Pointer to Thread Object
 * @param arch_memory the arch memory object for the address space
 */
  static void setAddressSpace(Thread *thread, ArchMemory& arch_memory);

/**
 * function to get the PageDirectory of a given thread
 *
 * @param *thread Pointer to Thread Object
 * @return returns pde page of *thread
 */
  static uint32 getPageDirPointerTable(Thread *thread);

/**
 * uninterruptable locked operation
 * exchanges value in variable lock with new_value and returns the old_value
 *
 * @param &lock Reference to variable being tested
 * @param new_value to set variable lock to
 * @returns old_value of variable lock
 */
  static size_t testSetLock(size_t &lock, size_t new_value);

/**
 * atomically increments or decrements value by increment
 *
 * @param &value Reference to value
 * @param increment can be positive or negative
 * @returns old value of value
 */
<<<<<<< HEAD
  static uint32 atomic_add(uint32 &value, int32 increment);
  static int32 atomic_add(int32 &value, int32 increment);
=======
>>>>>>> 38db68b7
  static uint64 atomic_add(uint64 &value, int64 increment);
  static int64 atomic_add(int64 &value, int64 increment);

/**
 *
 * @param thread
 * @param userspace_register
 *
 */
  static void printThreadRegisters(Thread *thread, uint32 userspace_registers, bool verbose = true);
  static void printThreadRegisters(Thread *thread, bool verbose = true);
};

#endif<|MERGE_RESOLUTION|>--- conflicted
+++ resolved
@@ -128,11 +128,8 @@
  * @param increment can be positive or negative
  * @returns old value of value
  */
-<<<<<<< HEAD
-  static uint32 atomic_add(uint32 &value, int32 increment);
-  static int32 atomic_add(int32 &value, int32 increment);
-=======
->>>>>>> 38db68b7
+  static uint64 atomic_add(uint64 &value, int64 increment);
+  static int64 atomic_add(int64 &value, int64 increment);
   static uint64 atomic_add(uint64 &value, int64 increment);
   static int64 atomic_add(int64 &value, int64 increment);
 
