/**
 * @file ArchMemory.cpp
 *
 */

#include "ArchMemory.h"
#include "kprintf.h"
#include "assert.h"
#include "PageManager.h"
#include "offsets.h"
#include "kstring.h"

#define PT_SIZE 1024
#define PD_SIZE 16384

#define PDE_SIZE_NONE 0
#define PDE_SIZE_PT 1
#define PDE_SIZE_PAGE 2

#define PHYS_OFFSET_4K (LOAD_BASE / PAGE_SIZE)
#define PHYS_OFFSET_1M (PHYS_OFFSET_4K / PAGE_TABLE_ENTRIES)

PageDirEntry kernel_page_directory[PAGE_DIR_ENTRIES] __attribute__((aligned(0x4000))); // space for page directory
PageTableEntry kernel_page_tables[16 * PAGE_TABLE_ENTRIES] __attribute__((aligned(1024))); // space for 8 page tables

ArchMemory::ArchMemory()
{
  page_dir_page_ = PageManager::instance()->allocPPN(4 * PAGE_SIZE);
  debug(A_MEMORY, "ArchMemory::ArchMemory(): Got new Page no. %x\n", page_dir_page_);

  PageDirEntry *new_page_directory = (PageDirEntry*) getIdentAddressOfPPN(page_dir_page_);
  memcpy((void*) new_page_directory, (const void*) kernel_page_directory, PD_SIZE);
  for (uint32 p = 8; p < PAGE_DIR_ENTRIES / 2; ++p) //we're concerned with first two gig, rest stays as is
  {
    new_page_directory[p].pt.size = PDE_SIZE_NONE;
  }
  debug(A_MEMORY, "ArchMemory::ArchMemory(): Initialised the page dir\n");
}

void ArchMemory::checkAndRemovePT(uint32 pde_vpn)
{
  PageDirEntry *page_directory = (PageDirEntry *) getIdentAddressOfPPN(page_dir_page_);
<<<<<<< HEAD
  PageTableEntry *pte_base = (PageTableEntry *) getIdentAddressOfPPN(
      page_directory[pde_vpn].pt.pt_ppn - PHYS_OFFSET_4K);
=======
  PageTableEntry *pte_base = ((PageTableEntry *) getIdentAddressOfPPN(page_directory[pde_vpn].pt.pt_ppn - PHYS_OFFSET_4K)) + page_directory[pde_vpn].pt.offset * PAGE_TABLE_ENTRIES;
>>>>>>> 38db68b7
  assert(page_directory[pde_vpn].pt.size != PDE_SIZE_PAGE);

  if (page_directory[pde_vpn].pt.size != PDE_SIZE_PT)
    return; // PT not present -> do nothing.

  for (uint32 pte_vpn = 0; pte_vpn < PAGE_TABLE_ENTRIES; ++pte_vpn)
    if (pte_base[pte_vpn].size == 2)
      return; //not empty -> do nothing

  //else:
  page_directory[pde_vpn].pt.size = PDE_SIZE_NONE;
  pt_ppns_.push_back(page_directory[pde_vpn].pt.pt_ppn * 4 + page_directory[pde_vpn].pt.offset);
  for (size_t i = 0; i < 4; ++i)
    if (ustl::find(pt_ppns_,page_directory[pde_vpn].pt.pt_ppn * 4 + i) == pt_ppns_.end())
      return;
  PageManager::instance()->freePPN(page_directory[pde_vpn].pt.pt_ppn - PHYS_OFFSET_4K);
}

void ArchMemory::unmapPage(uint32 virtual_page)
{
  PageDirEntry *page_directory = (PageDirEntry *) getIdentAddressOfPPN(page_dir_page_);
  uint32 pde_vpn = virtual_page / PAGE_TABLE_ENTRIES;
  uint32 pte_vpn = virtual_page % PAGE_TABLE_ENTRIES;

  if (page_directory[pde_vpn].pt.size == PDE_SIZE_PAGE)
  {
    assert(false);
  }
  else if (page_directory[pde_vpn].pt.size == PDE_SIZE_PT)
  {
<<<<<<< HEAD
    PageTableEntry *pte_base = (PageTableEntry *) getIdentAddressOfPPN(
        page_directory[pde_vpn].pt.pt_ppn - PHYS_OFFSET_4K);
=======
    PageTableEntry *pte_base = ((PageTableEntry *) getIdentAddressOfPPN(page_directory[pde_vpn].pt.pt_ppn - PHYS_OFFSET_4K)) + page_directory[pde_vpn].pt.offset * PAGE_TABLE_ENTRIES;
>>>>>>> 38db68b7
    if (pte_base[pte_vpn].size == 2)
    {
      pte_base[pte_vpn].size = 0;
      PageManager::instance()->freePPN(pte_base[pte_vpn].page_ppn - PHYS_OFFSET_4K);
    }
    checkAndRemovePT(pde_vpn);
  }
}

void ArchMemory::insertPT(uint32 pde_vpn)
{
  PageDirEntry *page_directory = (PageDirEntry *) getIdentAddressOfPPN(page_dir_page_);
<<<<<<< HEAD
  memset((void*) getIdentAddressOfPPN(physical_page_table_page), 0, PT_SIZE);
=======
  uint32 physical_page_table_page = 0;
  uint32 offset = 0;
  if (pt_ppns_.size() > 0)
  {
    physical_page_table_page = pt_ppns_.back() / 4;
    offset = pt_ppns_.back() % 4;
    pt_ppns_.pop_back();
  }
  else
  {
    physical_page_table_page = PageManager::instance()->allocPPN();
    offset = 0;
    for (size_t i = 1; i < 4; ++i)
      pt_ppns_.push_back(physical_page_table_page * 4 + i);
  }
  memset(((PageTableEntry *)getIdentAddressOfPPN(physical_page_table_page)) + offset * PAGE_TABLE_ENTRIES, 0, PT_SIZE);
>>>>>>> 38db68b7
  page_directory[pde_vpn].pt.pt_ppn = physical_page_table_page + PHYS_OFFSET_4K;
  page_directory[pde_vpn].pt.offset = offset;
  page_directory[pde_vpn].pt.size = PDE_SIZE_PT;
}

void ArchMemory::mapPage(uint32 virtual_page, uint32 physical_page, uint32 user_access, uint32 page_size)
{
//  kprintfd("ArchMemory::mapPage: v: %x to p: %x\n",virtual_page,physical_page);
  PageDirEntry *page_directory = (PageDirEntry *) getIdentAddressOfPPN(page_dir_page_);
  uint32 pde_vpn = virtual_page / PAGE_TABLE_ENTRIES;
  uint32 pte_vpn = virtual_page % PAGE_TABLE_ENTRIES;

  if (page_size == PAGE_SIZE)
  {
    if (page_directory[pde_vpn].pt.size == 0)
<<<<<<< HEAD
      insertPT(pde_vpn, PageManager::instance()->allocPPN());

    PageTableEntry *pte_base = (PageTableEntry *) getIdentAddressOfPPN(
        page_directory[pde_vpn].pt.pt_ppn - PHYS_OFFSET_4K);
=======
      insertPT(pde_vpn);

    PageTableEntry *pte_base = ((PageTableEntry *) getIdentAddressOfPPN(page_directory[pde_vpn].pt.pt_ppn - PHYS_OFFSET_4K)) + page_directory[pde_vpn].pt.offset * PAGE_TABLE_ENTRIES;
>>>>>>> 38db68b7
    pte_base[pte_vpn].bufferable = 0;
    pte_base[pte_vpn].cachable = 0;
    pte_base[pte_vpn].permissions = user_access ? 3 : 1;
    pte_base[pte_vpn].reserved = 0;
    pte_base[pte_vpn].page_ppn = physical_page + PHYS_OFFSET_4K;
    pte_base[pte_vpn].size = 2;
  }
  else
    assert(false); // currently only 4K pages for the userspace
}

// only free pte's < PAGE_TABLE_ENTRIES/2 because we do NOT
// want to free Kernel Pages
ArchMemory::~ArchMemory()
{
  debug(A_MEMORY, "ArchMemory::~ArchMemory(): Freeing page directory %x\n", page_dir_page_);
  PageDirEntry *page_directory = (PageDirEntry *) getIdentAddressOfPPN(page_dir_page_);
  for (uint32 pde_vpn = 8; pde_vpn < PAGE_DIR_ENTRIES / 2; ++pde_vpn)
  {
    if (page_directory[pde_vpn].pt.size == PDE_SIZE_PAGE)
    {
      assert(false); // currently not used and not implemented
    }
    else if (page_directory[pde_vpn].pt.size == PDE_SIZE_PT)
    {
<<<<<<< HEAD
      PageTableEntry *pte_base = (PageTableEntry *) getIdentAddressOfPPN(
          page_directory[pde_vpn].pt.pt_ppn - PHYS_OFFSET_4K);
      for (uint32 pte_vpn = 0; pte_vpn < PAGE_TABLE_ENTRIES; ++pte_vpn)
=======
      PageTableEntry *pte_base = ((PageTableEntry *) getIdentAddressOfPPN(page_directory[pde_vpn].pt.pt_ppn - PHYS_OFFSET_4K)) + page_directory[pde_vpn].pt.offset * PAGE_TABLE_ENTRIES;
      for (uint32 pte_vpn=0; pte_vpn < PAGE_TABLE_ENTRIES; ++pte_vpn)
>>>>>>> 38db68b7
      {
        if (pte_base[pte_vpn].size == 2)
        {
          pte_base[pte_vpn].size = 0;
          PageManager::instance()->freePPN(pte_base[pte_vpn].page_ppn - PHYS_OFFSET_4K);
        }
      }
      page_directory[pde_vpn].pt.size = PDE_SIZE_NONE;
<<<<<<< HEAD
=======
      pt_ppns_.push_back(page_directory[pde_vpn].pt.pt_ppn * 4 + page_directory[pde_vpn].pt.offset);
      for (size_t i = 0; i < 4; ++i)
        if (ustl::find(pt_ppns_, page_directory[pde_vpn].pt.pt_ppn * 4 + i) == pt_ppns_.end())
          return;
>>>>>>> 38db68b7
      PageManager::instance()->freePPN(page_directory[pde_vpn].pt.pt_ppn - PHYS_OFFSET_4K);
    }
  }
  PageManager::instance()->freePPN(page_dir_page_);
}

bool ArchMemory::checkAddressValid(uint32 vaddress_to_check)
{
  PageDirEntry *page_directory = (PageDirEntry *) getIdentAddressOfPPN(page_dir_page_);
  uint32 virtual_page = vaddress_to_check / PAGE_SIZE;
  uint32 pde_vpn = virtual_page / PAGE_TABLE_ENTRIES;
  uint32 pte_vpn = virtual_page % PAGE_TABLE_ENTRIES;
  if (page_directory[pde_vpn].pt.size == PDE_SIZE_PAGE)
  {
    return true;
  }
  else if (page_directory[pde_vpn].pt.size == PDE_SIZE_PT)
  {
<<<<<<< HEAD
    PageTableEntry *pte_base = (PageTableEntry *) getIdentAddressOfPPN(
        page_directory[pde_vpn].pt.pt_ppn - PHYS_OFFSET_4K);
=======
    PageTableEntry *pte_base = ((PageTableEntry *) getIdentAddressOfPPN(page_directory[pde_vpn].pt.pt_ppn - PHYS_OFFSET_4K)) + page_directory[pde_vpn].pt.offset * PAGE_TABLE_ENTRIES;
>>>>>>> 38db68b7
    if (pte_base[pte_vpn].size == 2)
    {
      return true;
    }
  }
  return false;
}

uint32 ArchMemory::get_PPN_Of_VPN_In_KernelMapping(uint32 virtual_page, uint32 *physical_page,
                                                   uint32 *physical_pte_page)
{
  PageDirEntry *page_directory = kernel_page_directory;
  uint32 pde_vpn = virtual_page / PAGE_TABLE_ENTRIES;
  uint32 pte_vpn = virtual_page % PAGE_TABLE_ENTRIES;
  if (page_directory[pde_vpn].page.size == PDE_SIZE_PAGE) // 1m page
  {
    *physical_page = page_directory[pde_vpn].page.page_ppn + PHYS_OFFSET_1M;
    return 1024 * 1024;
  }
  else if (page_directory[pde_vpn].page.size == PDE_SIZE_PT) // 4k page
  {
    if (physical_pte_page)
      *physical_pte_page = page_directory[pde_vpn].pt.pt_ppn;
    PageTableEntry *pte_base = (PageTableEntry *) getIdentAddressOfPPN(page_directory[pde_vpn].pt.pt_ppn);
    if (pte_base[pte_vpn].size == 2)
    {
      *physical_page = pte_base[pte_vpn].page_ppn;
      return PAGE_SIZE;
    }
    else
      return 0;
  }
  return 0;
}

void ArchMemory::mapKernelPage(uint32 virtual_page, uint32 physical_page)
{
  PageDirEntry *page_directory = kernel_page_directory;
  uint32 pde_vpn = virtual_page / PAGE_TABLE_ENTRIES;
  uint32 pte_vpn = virtual_page % PAGE_TABLE_ENTRIES;
  assert(page_directory[pde_vpn].page.size == PDE_SIZE_PT);
  PageTableEntry *pte_base = (PageTableEntry *) getIdentAddressOfPPN(page_directory[pde_vpn].pt.pt_ppn);
  //assert(pte_base[pte_vpn].size == 0);
  pte_base[pte_vpn].permissions = 1;
  pte_base[pte_vpn].page_ppn = physical_page;
  pte_base[pte_vpn].size = 2;
}

void ArchMemory::unmapKernelPage(uint32 virtual_page)
{
  PageDirEntry *page_directory = kernel_page_directory;
  uint32 pde_vpn = virtual_page / PAGE_TABLE_ENTRIES;
  uint32 pte_vpn = virtual_page % PAGE_TABLE_ENTRIES;
  assert(page_directory[pde_vpn].page.size == PDE_SIZE_PT);
  PageTableEntry *pte_base = (PageTableEntry *) getIdentAddressOfPPN(page_directory[pde_vpn].pt.pt_ppn);
  assert(pte_base[pte_vpn].size == 2);
  pte_base[pte_vpn].size = 0;
  pte_base[pte_vpn].permissions = 0;
  PageManager::instance()->freePPN(pte_base[pte_vpn].page_ppn);
}

uint32 ArchMemory::getRootOfPagingStructure()
{
  return page_dir_page_;
}<|MERGE_RESOLUTION|>--- conflicted
+++ resolved
@@ -40,12 +40,7 @@
 void ArchMemory::checkAndRemovePT(uint32 pde_vpn)
 {
   PageDirEntry *page_directory = (PageDirEntry *) getIdentAddressOfPPN(page_dir_page_);
-<<<<<<< HEAD
-  PageTableEntry *pte_base = (PageTableEntry *) getIdentAddressOfPPN(
-      page_directory[pde_vpn].pt.pt_ppn - PHYS_OFFSET_4K);
-=======
   PageTableEntry *pte_base = ((PageTableEntry *) getIdentAddressOfPPN(page_directory[pde_vpn].pt.pt_ppn - PHYS_OFFSET_4K)) + page_directory[pde_vpn].pt.offset * PAGE_TABLE_ENTRIES;
->>>>>>> 38db68b7
   assert(page_directory[pde_vpn].pt.size != PDE_SIZE_PAGE);
 
   if (page_directory[pde_vpn].pt.size != PDE_SIZE_PT)
@@ -76,12 +71,7 @@
   }
   else if (page_directory[pde_vpn].pt.size == PDE_SIZE_PT)
   {
-<<<<<<< HEAD
-    PageTableEntry *pte_base = (PageTableEntry *) getIdentAddressOfPPN(
-        page_directory[pde_vpn].pt.pt_ppn - PHYS_OFFSET_4K);
-=======
     PageTableEntry *pte_base = ((PageTableEntry *) getIdentAddressOfPPN(page_directory[pde_vpn].pt.pt_ppn - PHYS_OFFSET_4K)) + page_directory[pde_vpn].pt.offset * PAGE_TABLE_ENTRIES;
->>>>>>> 38db68b7
     if (pte_base[pte_vpn].size == 2)
     {
       pte_base[pte_vpn].size = 0;
@@ -94,9 +84,6 @@
 void ArchMemory::insertPT(uint32 pde_vpn)
 {
   PageDirEntry *page_directory = (PageDirEntry *) getIdentAddressOfPPN(page_dir_page_);
-<<<<<<< HEAD
-  memset((void*) getIdentAddressOfPPN(physical_page_table_page), 0, PT_SIZE);
-=======
   uint32 physical_page_table_page = 0;
   uint32 offset = 0;
   if (pt_ppns_.size() > 0)
@@ -113,7 +100,6 @@
       pt_ppns_.push_back(physical_page_table_page * 4 + i);
   }
   memset(((PageTableEntry *)getIdentAddressOfPPN(physical_page_table_page)) + offset * PAGE_TABLE_ENTRIES, 0, PT_SIZE);
->>>>>>> 38db68b7
   page_directory[pde_vpn].pt.pt_ppn = physical_page_table_page + PHYS_OFFSET_4K;
   page_directory[pde_vpn].pt.offset = offset;
   page_directory[pde_vpn].pt.size = PDE_SIZE_PT;
@@ -129,16 +115,9 @@
   if (page_size == PAGE_SIZE)
   {
     if (page_directory[pde_vpn].pt.size == 0)
-<<<<<<< HEAD
-      insertPT(pde_vpn, PageManager::instance()->allocPPN());
-
-    PageTableEntry *pte_base = (PageTableEntry *) getIdentAddressOfPPN(
-        page_directory[pde_vpn].pt.pt_ppn - PHYS_OFFSET_4K);
-=======
       insertPT(pde_vpn);
 
     PageTableEntry *pte_base = ((PageTableEntry *) getIdentAddressOfPPN(page_directory[pde_vpn].pt.pt_ppn - PHYS_OFFSET_4K)) + page_directory[pde_vpn].pt.offset * PAGE_TABLE_ENTRIES;
->>>>>>> 38db68b7
     pte_base[pte_vpn].bufferable = 0;
     pte_base[pte_vpn].cachable = 0;
     pte_base[pte_vpn].permissions = user_access ? 3 : 1;
@@ -164,14 +143,8 @@
     }
     else if (page_directory[pde_vpn].pt.size == PDE_SIZE_PT)
     {
-<<<<<<< HEAD
-      PageTableEntry *pte_base = (PageTableEntry *) getIdentAddressOfPPN(
-          page_directory[pde_vpn].pt.pt_ppn - PHYS_OFFSET_4K);
-      for (uint32 pte_vpn = 0; pte_vpn < PAGE_TABLE_ENTRIES; ++pte_vpn)
-=======
       PageTableEntry *pte_base = ((PageTableEntry *) getIdentAddressOfPPN(page_directory[pde_vpn].pt.pt_ppn - PHYS_OFFSET_4K)) + page_directory[pde_vpn].pt.offset * PAGE_TABLE_ENTRIES;
       for (uint32 pte_vpn=0; pte_vpn < PAGE_TABLE_ENTRIES; ++pte_vpn)
->>>>>>> 38db68b7
       {
         if (pte_base[pte_vpn].size == 2)
         {
@@ -180,13 +153,10 @@
         }
       }
       page_directory[pde_vpn].pt.size = PDE_SIZE_NONE;
-<<<<<<< HEAD
-=======
       pt_ppns_.push_back(page_directory[pde_vpn].pt.pt_ppn * 4 + page_directory[pde_vpn].pt.offset);
       for (size_t i = 0; i < 4; ++i)
         if (ustl::find(pt_ppns_, page_directory[pde_vpn].pt.pt_ppn * 4 + i) == pt_ppns_.end())
           return;
->>>>>>> 38db68b7
       PageManager::instance()->freePPN(page_directory[pde_vpn].pt.pt_ppn - PHYS_OFFSET_4K);
     }
   }
@@ -205,12 +175,7 @@
   }
   else if (page_directory[pde_vpn].pt.size == PDE_SIZE_PT)
   {
-<<<<<<< HEAD
-    PageTableEntry *pte_base = (PageTableEntry *) getIdentAddressOfPPN(
-        page_directory[pde_vpn].pt.pt_ppn - PHYS_OFFSET_4K);
-=======
     PageTableEntry *pte_base = ((PageTableEntry *) getIdentAddressOfPPN(page_directory[pde_vpn].pt.pt_ppn - PHYS_OFFSET_4K)) + page_directory[pde_vpn].pt.offset * PAGE_TABLE_ENTRIES;
->>>>>>> 38db68b7
     if (pte_base[pte_vpn].size == 2)
     {
       return true;
