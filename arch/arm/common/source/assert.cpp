/**
 * @file assert.cpp
 *
 */

#include "assert.h"
#include "kprintf.h"
#include "panic.h"
#include "debug_bochs.h"
#include "Thread.h"
#include "ArchInterrupts.h"

extern Thread* currentThread;

<<<<<<< HEAD
=======
__attribute__((noreturn)) void pre_new_sweb_assert(const char* condition, uint32 line, const char* file)
{
  ArchInterrupts::disableInterrupts();
  system_state = KPANIC;
  char const *error_string = "KERNEL PANIC: Assertion Failed in File:  on Line:      ";
  writeLine2Bochs(error_string);
  writeLine2Bochs(condition);
  writeChar2Bochs('\n');
  writeLine2Bochs(file);
  writeChar2Bochs('\n');
  size_t i = 1000;
  do
  {
    i /= 10;
    if (line > i)
      writeChar2Bochs('0' + ((line / i) % 10));
  } while (i > 0);
  writeChar2Bochs('\n');
  if (currentThread != 0)
    currentThread->printBacktrace(false);
  while(1);
}

>>>>>>> cf977d52
extern "C" void halt();

__attribute__((noreturn)) void sweb_assert(const char *condition, uint32 line, const char* file)
{
  ArchInterrupts::disableInterrupts();
  system_state = KPANIC;
  kprintfd("KERNEL PANIC: Assertion %s failed in File %s on Line %d\n",condition, file, line);
  if (currentThread != 0)
    currentThread->printBacktrace(false);
  while(1);
}<|MERGE_RESOLUTION|>--- conflicted
+++ resolved
@@ -12,32 +12,7 @@
 
 extern Thread* currentThread;
 
-<<<<<<< HEAD
-=======
-__attribute__((noreturn)) void pre_new_sweb_assert(const char* condition, uint32 line, const char* file)
-{
   ArchInterrupts::disableInterrupts();
-  system_state = KPANIC;
-  char const *error_string = "KERNEL PANIC: Assertion Failed in File:  on Line:      ";
-  writeLine2Bochs(error_string);
-  writeLine2Bochs(condition);
-  writeChar2Bochs('\n');
-  writeLine2Bochs(file);
-  writeChar2Bochs('\n');
-  size_t i = 1000;
-  do
-  {
-    i /= 10;
-    if (line > i)
-      writeChar2Bochs('0' + ((line / i) % 10));
-  } while (i > 0);
-  writeChar2Bochs('\n');
-  if (currentThread != 0)
-    currentThread->printBacktrace(false);
-  while(1);
-}
-
->>>>>>> cf977d52
 extern "C" void halt();
 
 __attribute__((noreturn)) void sweb_assert(const char *condition, uint32 line, const char* file)
